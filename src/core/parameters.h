--- conflicted
+++ resolved
@@ -46,11 +46,8 @@
 		unsigned render_threads = 1; ///< Number of rendering threads to use.
 		std::string simulation_name; ///< The name of the simulation, from the XML.
 		unsigned oversample_ratio = 1; ///< Oversampling ratio.
-<<<<<<< HEAD
 		std::optional<RealType> optional_rate = std::nullopt; ///< Optional sample rate.
 		bool is_cw_simulation = false; ///< Simulation is operating in unmodulated continuous wave (CW) mode.
-=======
->>>>>>> 78924334
 	};
 
 	inline Parameters params;
