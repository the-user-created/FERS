/**
* @file target.h
* @brief Defines classes for radar targets and their Radar Cross-Section (RCS) models.
*
* @authors David Young, Marc Brooker
* @date 2006-04-26
*/

#pragma once

#include <memory>
#include <random>
#include <string>
#include <utility>

#include "config.h"
#include "object.h"
#include "interpolation/interpolation_set.h"
#include "noise/noise_generators.h"

namespace math
{
	class SVec3;
}

namespace radar
{
	class Platform;

	/**
	* @class RcsModel
	* @brief Base class for RCS fluctuation models.
	*/
	class RcsModel
	{
	public:
		virtual ~RcsModel() = default;

		RcsModel() = default;

		RcsModel(const RcsModel&) = delete;

		RcsModel& operator=(const RcsModel&) = delete;

		RcsModel(RcsModel&&) = delete;

		RcsModel& operator=(RcsModel&&) = delete;

		/**
		* @brief Samples the RCS model to produce a value.
		*
		* @return The sampled RCS value.
		*/
		virtual RealType sampleModel() = 0;
	};

	/**
	* @class RcsConst
	* @brief Constant RCS model.
	*/
	class RcsConst final : public RcsModel
	{
	public:
		/**
		* @brief Samples the constant RCS model.
		*
		* @return The RCS value (always 1.0).
		*/
		RealType sampleModel() override { return 1.0; }
	};

	/**
	* @class RcsChiSquare
	* @brief Chi-square distributed RCS model.
	*/
	class RcsChiSquare final : public RcsModel
	{
	public:
		/**
		* @brief Constructs an RcsChiSquare model.
		*
		* @param rngEngine The random number engine to use.
		* @param k The degrees of freedom for the chi-square distribution.
		*/
<<<<<<< HEAD
		explicit RcsChiSquare(RealType k) :
			_gen(std::make_unique<noise::GammaGenerator>(k)) {}
=======
		explicit RcsChiSquare(std::mt19937& rngEngine, RealType k) :
			_gen(std::make_unique<noise::GammaGenerator>(rngEngine, k)) {}
>>>>>>> 78924334

		/**
		* @brief Samples the chi-square RCS model.
		*
		* @return The sampled RCS value.
		*/
		RealType sampleModel() override { return _gen->getSample(); }

	private:
		std::unique_ptr<noise::GammaGenerator> _gen; ///< The gamma generator for sampling the chi-square distribution.
	};

	/**
	* @class Target
	* @brief Base class for radar targets.
	*/
	class Target : public Object
	{
	public:
		/**
		* @brief Constructs a radar target.
		*
		* @param platform Pointer to the platform associated with the target.
		* @param name The name of the target.
		* @param seed The seed for the target's internal random number generator.
		*/
<<<<<<< HEAD
		Target(Platform* platform, std::string name) :
			Object(platform, std::move(name)) {}
=======
		Target(Platform* platform, std::string name, const unsigned seed) :
			Object(platform, std::move(name)), _rng(seed) {}
>>>>>>> 78924334

		/**
		* @brief Gets the RCS value for the target.
		*
		* @param inAngle The incoming angle of the radar wave.
		* @param outAngle The outgoing angle of the reflected radar wave.
		* @param time The current simulation time (default is 0.0).
		* @return The RCS value.
		*/
		virtual RealType getRcs(math::SVec3& inAngle, math::SVec3& outAngle, RealType time) const = 0;

		// [[nodiscard]] virtual math::PsMatrix getPolarization() const { return _psm; }

		// virtual void setPolarization(const math::PsMatrix& in) { _psm = in; }

		/**
		* @brief Gets the target's internal random number generator engine.
		* @return A mutable reference to the RNG engine.
		*/
		[[nodiscard]] std::mt19937& getRngEngine() noexcept { return _rng; }

		/**
		* @brief Sets the RCS fluctuation model.
		*
		* Assigns a new RCS fluctuation model to the target.
		* @param in Unique pointer to the new RCS fluctuation model.
		*/
		void setFluctuationModel(std::unique_ptr<RcsModel> in) { _model = std::move(in); }

	protected:
		// math::PsMatrix _psm; ///< The polarization matrix for the target.
		std::unique_ptr<RcsModel> _model{nullptr}; ///< The RCS fluctuation model for the target.
		std::mt19937 _rng; ///< Per-object random number generator for statistical independence.
	};

	/**
	* @class IsoTarget
	* @brief Isotropic radar target.
	*
	*/
	class IsoTarget final : public Target
	{
	public:
		/**
		* @brief Constructs an isotropic radar target.
		*
		* @param platform Pointer to the platform associated with the target.
		* @param name The name of the target.
		* @param rcs The constant RCS value for the target.
		* @param seed The seed for the target's internal random number generator.
		*/
<<<<<<< HEAD
		IsoTarget(Platform* platform, std::string name, const RealType rcs) :
			Target(platform, std::move(name)),
=======
		IsoTarget(Platform* platform, std::string name, const RealType rcs, const unsigned seed) :
			Target(platform, std::move(name), seed),
>>>>>>> 78924334
			_rcs(rcs) {}

		/**
		* @brief Gets the constant RCS value.
		*
		* @return The constant RCS value, possibly modified by the fluctuation model.
		*/
		RealType getRcs(math::SVec3& /*inAngle*/, math::SVec3& /*outAngle*/, RealType /*time*/) const noexcept override;

	private:
		RealType _rcs; ///< The constant RCS value for the target.
	};

	/**
	* @class FileTarget
	* @brief File-based radar target.
	*/
	class FileTarget final : public Target
	{
	public:
		/**
		* @brief Constructs a file-based radar target.
		*
		* @param platform Pointer to the platform associated with the target.
		* @param name The name of the target.
		* @param filename The name of the file containing RCS data.
		* @param seed The seed for the target's internal random number generator.
		* @throws std::runtime_error If the file cannot be loaded or parsed.
		*/
		FileTarget(Platform* platform, std::string name, const std::string& filename, unsigned seed);

		/**
		* @brief Gets the RCS value from file-based data for a specific bistatic geometry and time.
		* @param inAngle The incoming angle of the radar wave in the global frame.
		* @param outAngle The outgoing angle of the reflected radar wave in the global frame.
		* @param time The simulation time at which the interaction occurs.
		* @return The Radar Cross Section (RCS) value in meters squared (m²).
		* @throws std::runtime_error If RCS data cannot be retrieved.
		*
		* This function calculates the target's aspect-dependent RCS. The key steps are:
		* 1.  Calculate the bistatic angle bisector in the global simulation coordinate system.
		* 2.  Retrieve the target's own orientation (rotation) at the specified 'time'.
		* 3.  Transform the global bistatic angle into the target's local, body-fixed frame by subtracting
		*     the target's rotation. This is critical, as RCS patterns are defined relative to the target itself.
		* 4.  Use this local aspect angle to look up the azimuthal and elevation RCS values from the loaded data.
		*
		* NOTE: This function returns the raw RCS value (σ), which is linearly proportional to scattered power.
		* The calling physics engine is responsible for converting this to a signal amplitude by taking the
		* square root.
		*/
		RealType getRcs(math::SVec3& inAngle, math::SVec3& outAngle, RealType time) const override;

	private:
		std::unique_ptr<interp::InterpSet> _azi_samples; ///< The azimuthal RCS samples.
		std::unique_ptr<interp::InterpSet> _elev_samples; ///< The elevation RCS samples.
	};

	/**
	* @brief Creates an isotropic target.
	*
	* @param platform Pointer to the platform associated with the target.
	* @param name The name of the target.
	* @param rcs The constant RCS value for the target.
	* @param seed The seed for the target's internal random number generator.
	* @return A unique pointer to the newly created IsoTarget.
	*/
	inline std::unique_ptr<Target> createIsoTarget(Platform* platform, std::string name, RealType rcs, unsigned seed)
	{
		return std::make_unique<IsoTarget>(platform, std::move(name), rcs, seed);
	}

	/**
	* @brief Creates a file-based target.
	*
	* @param platform Pointer to the platform associated with the target.
	* @param name The name of the target.
	* @param filename The name of the file containing RCS data.
	* @param seed The seed for the target's internal random number generator.
	* @return A unique pointer to the newly created FileTarget.
	*/
	inline std::unique_ptr<Target> createFileTarget(Platform* platform, std::string name, const std::string& filename,
	                                                unsigned seed)
	{
		return std::make_unique<FileTarget>(platform, std::move(name), filename, seed);
	}
}<|MERGE_RESOLUTION|>--- conflicted
+++ resolved
@@ -82,13 +82,8 @@
 		* @param rngEngine The random number engine to use.
 		* @param k The degrees of freedom for the chi-square distribution.
 		*/
-<<<<<<< HEAD
-		explicit RcsChiSquare(RealType k) :
-			_gen(std::make_unique<noise::GammaGenerator>(k)) {}
-=======
 		explicit RcsChiSquare(std::mt19937& rngEngine, RealType k) :
 			_gen(std::make_unique<noise::GammaGenerator>(rngEngine, k)) {}
->>>>>>> 78924334
 
 		/**
 		* @brief Samples the chi-square RCS model.
@@ -115,13 +110,8 @@
 		* @param name The name of the target.
 		* @param seed The seed for the target's internal random number generator.
 		*/
-<<<<<<< HEAD
-		Target(Platform* platform, std::string name) :
-			Object(platform, std::move(name)) {}
-=======
 		Target(Platform* platform, std::string name, const unsigned seed) :
 			Object(platform, std::move(name)), _rng(seed) {}
->>>>>>> 78924334
 
 		/**
 		* @brief Gets the RCS value for the target.
@@ -173,13 +163,8 @@
 		* @param rcs The constant RCS value for the target.
 		* @param seed The seed for the target's internal random number generator.
 		*/
-<<<<<<< HEAD
-		IsoTarget(Platform* platform, std::string name, const RealType rcs) :
-			Target(platform, std::move(name)),
-=======
 		IsoTarget(Platform* platform, std::string name, const RealType rcs, const unsigned seed) :
 			Target(platform, std::move(name), seed),
->>>>>>> 78924334
 			_rcs(rcs) {}
 
 		/**
