--- conflicted
+++ resolved
@@ -189,11 +189,8 @@
 		RealType _window_prf = 0; ///< The pulse repetition frequency (PRF) of the radar window.
 		RealType _window_skip = 0; ///< The skip time between radar windows.
 		int _flags = 0; ///< Flags for receiver configuration.
-<<<<<<< HEAD
 		std::vector<ComplexType> _cw_iq_data; ///< IQ data for CW simulations.
 		std::mutex _cw_mutex; ///< Mutex for handling CW data.
-=======
 		std::mt19937 _rng; ///< Per-object random number generator for statistical independence.
->>>>>>> 151d58aa
 	};
 }