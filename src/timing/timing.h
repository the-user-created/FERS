--- conflicted
+++ resolved
@@ -35,12 +35,7 @@
 		* @param name The name of the timing source.
 		* @param seed The seed for the timing source's internal random number generator.
 		*/
-<<<<<<< HEAD
-		explicit Timing(std::string name) noexcept :
-			_name(std::move(name)) {}
-=======
 		explicit Timing(std::string name, unsigned seed) noexcept;
->>>>>>> 151d58aa
 
 		~Timing() = default;
 
@@ -122,11 +117,7 @@
 	private:
 		std::string _name; ///< The name of the timing source.
 		bool _enabled{false}; ///< Flag indicating if the timing source is enabled.
-<<<<<<< HEAD
-		std::unique_ptr<noise::ClockModelGenerator> _model{nullptr}; ///< The noise model for the timing source.
-=======
 		std::unique_ptr<noise::ClockModelGenerator> _model{nullptr}; ///< Noise generator model for the timing source.
->>>>>>> 151d58aa
 		std::vector<RealType> _alphas; ///< The alpha values for the noise generator model.
 		std::vector<RealType> _weights; ///< The weights for the noise generator model.
 		RealType _frequency{}; ///< The frequency of the timing source.
